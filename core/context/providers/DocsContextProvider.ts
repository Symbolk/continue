--- conflicted
+++ resolved
@@ -114,11 +114,7 @@
         return 1;
       } else {
         // Secondary criterion: Alphabetical order when both items are in the same category
-<<<<<<< HEAD
-        return a.title.toString().localeCompare(b.title.toString());
-=======
         return a.title.toString().localeCompare(b.title.toString()); 
->>>>>>> fee942ed
       }
     });
 
