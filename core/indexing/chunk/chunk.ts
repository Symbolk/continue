--- conflicted
+++ resolved
@@ -1,18 +1,9 @@
-<<<<<<< HEAD
-import type { Chunk, ChunkWithoutID } from "../..";
-import { MAX_CHUNK_SIZE } from "../../llm/constants";
-import { countTokens } from "../../llm/countTokens";
-import { supportedLanguages } from "../../util/treeSitter";
-import { basicChunker } from "./basic";
-import { codeChunker } from "./code";
-=======
 import { Chunk, ChunkWithoutID } from "../../index.js";
 import { MAX_CHUNK_SIZE } from "../../llm/constants.js";
 import { countTokens } from "../../llm/countTokens.js";
 import { supportedLanguages } from "../../util/treeSitter.js";
 import { basicChunker } from "./basic.js";
 import { codeChunker } from "./code.js";
->>>>>>> e877f8ab
 
 async function* chunkDocumentWithoutId(
   filepath: string,
