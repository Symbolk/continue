--- conflicted
+++ resolved
@@ -643,14 +643,10 @@
   | "nvidia"
   | "vllm"
   | "mock"
-<<<<<<< HEAD
-  | "cerebras";
-=======
   | "cerebras"
   | "askSage"
   | "vertexai"
   | "nebius";
->>>>>>> 1e5d2121
 
 export type ModelName =
   | "AUTODETECT"
