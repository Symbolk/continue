--- conflicted
+++ resolved
@@ -4,11 +4,8 @@
     <name>Continue</name>
     <vendor>continue-dev</vendor>
     <depends>com.intellij.modules.platform</depends>
-<<<<<<< HEAD
     <depends>org.jetbrains.plugins.terminal</depends>
-=======
 <!--    <depends>com.intellij.modules.json</depends>-->
->>>>>>> 65925baa
     <idea-version since-build="223.0"/>
 
     <extensions defaultExtensionNs="JavaScript.JsonSchema">
