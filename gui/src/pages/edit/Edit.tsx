--- conflicted
+++ resolved
@@ -3,11 +3,6 @@
 import { InputModifiers, RangeInFileWithContents } from "core";
 import { stripImages } from "core/util/messageContent";
 import { useCallback, useContext, useEffect, useMemo } from "react";
-<<<<<<< HEAD
-import { useDispatch } from "react-redux";
-=======
-import { useSelector } from "react-redux";
->>>>>>> 1ee9d7cb
 import { useNavigate } from "react-router-dom";
 import ContinueInputBox from "../../components/mainInput/ContinueInputBox";
 import { ToolbarOptions } from "../../components/mainInput/InputToolbar";
@@ -17,31 +12,15 @@
 import StepContainer from "../../components/StepContainer";
 import AcceptRejectAllButtons from "../../components/StepContainer/AcceptRejectAllButtons";
 import { IdeMessengerContext } from "../../context/IdeMessenger";
-<<<<<<< HEAD
 import { setEditDone, submitEdit } from "../../redux/slices/editModeState";
-import useChatHandler from "../../hooks/useChatHandler";
-import AcceptRejectAllButtons from "../../components/StepContainer/AcceptRejectAllButtons";
-import ContinueInputBox from "../../components/mainInput/ContinueInputBox";
-import StepContainer from "../../components/StepContainer";
+import { streamResponseThunk } from "../../redux/thunks/streamResponse";
+import CodeToEdit from "./CodeToEdit";
 import getMultifileEditPrompt from "./getMultifileEditPrompt";
-import CodeToEdit from "./CodeToEdit";
+import { useAppDispatch, useAppSelector } from "../../redux/hooks";
 import {
   clearCodeToEdit,
   selectApplyStateBySessionId,
 } from "../../redux/slices/sessionSlice";
-import { useAppSelector } from "../../redux/hooks";
-=======
-import { selectApplyState } from "../../redux/selectors";
-import {
-  clearCodeToEdit,
-  setEditDone,
-  submitEdit,
-} from "../../redux/slices/editModeState";
-import { RootState, useAppDispatch } from "../../redux/store";
-import { streamResponseThunk } from "../../redux/thunks/streamResponse";
-import CodeToEdit from "./CodeToEdit";
-import getMultifileEditPrompt from "./getMultifileEditPrompt";
->>>>>>> 1ee9d7cb
 
 const EDIT_DISALLOWED_CONTEXT_PROVIDERS = [
   "codebase",
@@ -59,17 +38,10 @@
   const dispatch = useAppDispatch();
   const navigate = useNavigate();
   const ideMessenger = useContext(IdeMessengerContext);
-<<<<<<< HEAD
-  const { streamResponse } = useChatHandler(dispatch, ideMessenger);
   const editModeState = useAppSelector((state) => state.editModeState);
   const codeToEdit = useAppSelector((state) => state.session.codeToEdit);
   const availableContextProviders = useAppSelector(
-    (store) => store.config.config.contextProviders,
-=======
-  const editModeState = useSelector((state: RootState) => state.editModeState);
-  const availableContextProviders = useSelector(
-    (store: RootState) => store.state.config.contextProviders,
->>>>>>> 1ee9d7cb
+    (state) => state.config.config.contextProviders,
   );
 
   const filteredContextProviders = useMemo(() => {
