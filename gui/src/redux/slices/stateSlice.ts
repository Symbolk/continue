import { PayloadAction, createSlice } from "@reduxjs/toolkit";
import { JSONContent } from "@tiptap/react";
import {
  ChatHistoryItem,
  ChatMessage,
  Checkpoint,
  ContextItemWithId,
  IndexingStatus,
  PersistedSessionInfo,
  PromptLog,
} from "core";
import { BrowserSerializedContinueConfig } from "core/config/load";
import { ConfigValidationError } from "core/config/validation";
import { stripImages } from "core/llm/images";
import { v4 as uuidv4, v4 } from "uuid";
import { ApplyState } from "core/protocol/ideWebview";

// We need this to handle reorderings (e.g. a mid-array deletion) of the messages array.
// The proper fix is adding a UUID to all chat messages, but this is the temp workaround.
type ChatHistoryItemWithMessageId = ChatHistoryItem & {
  message: ChatMessage & { id: string };
};
type State = {
  history: ChatHistoryItemWithMessageId[];
  ttsActive: boolean;
  active: boolean;
  isGatheringContext: boolean;
  config: BrowserSerializedContinueConfig;
  title: string;
  sessionId: string;
  defaultModelTitle: string;
  mainEditorContent?: JSONContent;
  selectedProfileId: string;
  configError: ConfigValidationError[] | undefined;
  checkpoints: Checkpoint[];
  curCheckpointIndex: number;
  applyStates: ApplyState[];
  nextCodeBlockToApplyIndex: number;
<<<<<<< HEAD
  indexing: {
    hiddenChatPeekTypes: Record<IndexingStatus["type"], boolean>;
    statuses: Record<string, IndexingStatus>;
  };
=======
  streamAborter: AbortController;
  isMultifileEdit: boolean;
>>>>>>> ca782849
};

const initialState: State = {
  history: [],
  ttsActive: false,
  active: false,
  isGatheringContext: false,
  configError: undefined,
  config: {
    slashCommands: [
      {
        name: "share",
        description: "Export the current chat session to markdown",
      },
      {
        name: "cmd",
        description: "Generate a shell command",
      },
    ],
    contextProviders: [],
    models: [],
  },
  title: "New Session",
  sessionId: v4(),
  defaultModelTitle: "GPT-4",
  selectedProfileId: "local",
  checkpoints: [],
  isMultifileEdit: false,
  curCheckpointIndex: 0,
  nextCodeBlockToApplyIndex: 0,
  applyStates: [],
<<<<<<< HEAD
  indexing: {
    statuses: {},
    hiddenChatPeekTypes: {
      docs: false,
    },
  },
=======
  streamAborter: new AbortController(),
>>>>>>> ca782849
};

export const stateSlice = createSlice({
  name: "state",
  initialState,
  reducers: {
    setConfig: (
      state,
      { payload: config }: PayloadAction<BrowserSerializedContinueConfig>,
    ) => {
      const defaultModelTitle =
        config.models.find((model) => model.title === state.defaultModelTitle)
          ?.title ||
        config.models[0]?.title ||
        "";
      state.config = config;
      state.defaultModelTitle = defaultModelTitle;
    },
    setConfigError: (
      state,
      { payload: error }: PayloadAction<ConfigValidationError[] | undefined>,
    ) => {
      state.configError = error;
    },
    addPromptCompletionPair: (
      state,
      { payload }: PayloadAction<PromptLog[]>,
    ) => {
      if (!state.history.length) {
        return;
      }
      const lastHistory = state.history[state.history.length - 1];

      lastHistory.promptLogs = lastHistory.promptLogs
        ? lastHistory.promptLogs.concat(payload)
        : payload;
    },
    setTTSActive: (state, { payload }: PayloadAction<boolean>) => {
      state.ttsActive = payload;
    },
    setActive: (state) => {
      state.active = true;
    },
    setIsGatheringContext: (state, { payload }: PayloadAction<boolean>) => {
      state.isGatheringContext = payload;
    },
    clearLastResponse: (state) => {
      if (state.history.length < 2) {
        return;
      }
      state.mainEditorContent =
        state.history[state.history.length - 2].editorState;
      state.history = state.history.slice(0, -2);
    },
    consumeMainEditorContent: (state) => {
      state.mainEditorContent = undefined;
    },
    setContextItemsAtIndex: (
      state,
      {
        payload: { index, contextItems },
      }: PayloadAction<{
        index: number;
        contextItems: ChatHistoryItem["contextItems"];
      }>,
    ) => {
      if (state.history[index]) {
        state.history[index].contextItems = contextItems;
      }
    },
    resubmitAtIndex: (
      state,
      {
        payload,
      }: PayloadAction<{
        index: number;
        editorState: JSONContent;
      }>,
    ) => {
      const historyItem = state.history[payload.index];
      if (!historyItem) {
        return;
      }
      historyItem.message.content = "";
      historyItem.editorState = payload.editorState;

      // Cut off history after the resubmitted message
      state.history = state.history.slice(0, payload.index + 1).concat({
        message: {
          id: uuidv4(),
          role: "assistant",
          content: "",
        },
        contextItems: [],
      });

      // https://github.com/continuedev/continue/pull/1021
      state.active = true;
    },
    deleteMessage: (state, action: PayloadAction<number>) => {
      // Deletes the current assistant message and the previous user message
      state.history.splice(action.payload - 1, 2);
    },
    initNewActiveMessage: (
      state,
      {
        payload,
      }: PayloadAction<{
        editorState: JSONContent;
      }>,
    ) => {
      state.history.push({
        message: { role: "user", content: "", id: uuidv4() },
        contextItems: [],
        editorState: payload.editorState,
      });
      state.history.push({
        message: {
          id: uuidv4(),
          role: "assistant",
          content: "",
        },
        contextItems: [],
      });

      state.active = true;
      state.curCheckpointIndex = state.curCheckpointIndex + 1;
    },
    setMessageAtIndex: (
      state,
      {
        payload,
      }: PayloadAction<{
        message: ChatMessage;
        index: number;
        contextItems?: ContextItemWithId[];
      }>,
    ) => {
      if (payload.index >= state.history.length) {
        state.history.push({
          message: { ...payload.message, id: uuidv4() },
          editorState: {
            type: "doc",
            content: stripImages(payload.message.content)
              .split("\n")
              .map((line) => ({
                type: "paragraph",
                content: line === "" ? [] : [{ type: "text", text: line }],
              })),
          },
          contextItems: [],
        });
        return;
      }
      state.history[payload.index].message = {
        ...payload.message,
        id: uuidv4(),
      };
      state.history[payload.index].contextItems = payload.contextItems || [];
    },
    addContextItemsAtIndex: (
      state,
      {
        payload,
      }: PayloadAction<{
        index: number;
        contextItems: ContextItemWithId[];
      }>,
    ) => {
      const historyItem = state.history[payload.index];
      if (!historyItem) {
        return;
      }
      historyItem.contextItems.push(...payload.contextItems);
    },
    setInactive: (state) => {
      state.isGatheringContext = false;
      state.active = false;
    },
    abortStream: (state) => {
      state.streamAborter.abort();
      state.streamAborter = new AbortController();
    },
    streamUpdate: (state, action: PayloadAction<string>) => {
      if (state.history.length) {
        state.history[state.history.length - 1].message.content +=
          action.payload;
      }
    },
    newSession: (
      state,
      { payload }: PayloadAction<PersistedSessionInfo | undefined>,
    ) => {
      state.streamAborter.abort();
      state.streamAborter = new AbortController();

      state.active = false;
      state.isGatheringContext = false;
      state.isMultifileEdit = false;
      if (payload) {
        state.history = payload.history as any;
        state.title = payload.title;
        state.sessionId = payload.sessionId;
        state.checkpoints = payload.checkpoints;
        state.curCheckpointIndex = 0;
      } else {
        state.history = [];
        state.title = "New Session";
        state.sessionId = v4();
        state.checkpoints = [];
        state.curCheckpointIndex = 0;
      }
    },
    addHighlightedCode: (
      state,
      {
        payload,
      }: PayloadAction<{ rangeInFileWithContents: any; edit: boolean }>,
    ) => {
      let contextItems =
        state.history[state.history.length - 1].contextItems ?? [];
      contextItems = contextItems.map((item) => {
        return { ...item, editing: false };
      });
      const base = payload.rangeInFileWithContents.filepath
        .split(/[\\/]/)
        .pop();

      const lineNums = `(${
        payload.rangeInFileWithContents.range.start.line + 1
      }-${payload.rangeInFileWithContents.range.end.line + 1})`;
      contextItems.push({
        name: `${base} ${lineNums}`,
        description: payload.rangeInFileWithContents.filepath,
        id: {
          providerTitle: "code",
          itemId: v4(),
        },
        content: payload.rangeInFileWithContents.contents,
        editing: true,
        editable: true,
      });
      state.history[state.history.length - 1].contextItems = contextItems;
    },
    setDefaultModel: (
      state,
      { payload }: PayloadAction<{ title: string; force?: boolean }>,
    ) => {
      const model = state.config.models.find(
        (model) => model.title === payload.title,
      );
      if (!model && !payload.force) return;
      return {
        ...state,
        defaultModelTitle: payload.title,
      };
    },
    setSelectedProfileId: (state, { payload }: PayloadAction<string>) => {
      return {
        ...state,
        selectedProfileId: payload,
      };
    },

    setIsInMultifileEdit: (state, { payload }: PayloadAction<boolean>) => {
      state.isMultifileEdit = payload;
    },
    setCurCheckpointIndex: (state, { payload }: PayloadAction<number>) => {
      state.curCheckpointIndex = payload;
    },
    updateCurCheckpoint: (
      state,
      { payload }: PayloadAction<{ filepath: string; content: string }>,
    ) => {
      state.checkpoints[state.curCheckpointIndex] = {
        ...state.checkpoints[state.curCheckpointIndex],
        [payload.filepath]: payload.content,
      };
    },
    updateApplyState: (state, { payload }: PayloadAction<ApplyState>) => {
      const index = state.applyStates.findIndex(
        (applyState) => applyState.streamId === payload.streamId,
      );

      const curApplyState = state.applyStates[index];

      if (index === -1) {
        state.applyStates.push(payload);
      } else {
        curApplyState.status = payload.status ?? curApplyState.status;
        curApplyState.numDiffs = payload.numDiffs ?? curApplyState.numDiffs;
        curApplyState.filepath = payload.filepath ?? curApplyState.filepath;
      }
      if (payload.status === "done") {
        state.nextCodeBlockToApplyIndex++;
      }
    },
    resetNextCodeBlockToApplyIndex: (state) => {
      state.nextCodeBlockToApplyIndex = 0;
    },
    updateIndexingStatus: (
      state,
      { payload }: PayloadAction<IndexingStatus>,
    ) => {
      state.indexing.statuses = {
        ...state.indexing.statuses,
        [payload.id]: payload,
      };

      // This check is so that if all indexing is stopped for e.g. docs
      // The next time docs indexing starts the peek will show again
      const indexingThisType = Object.values(state.indexing.statuses).filter(
        (status) =>
          status.type === payload.type && status.status === "indexing",
      );
      if (indexingThisType.length === 0) {
        state.indexing.hiddenChatPeekTypes = {
          ...state.indexing.hiddenChatPeekTypes,
          [payload.type]: false,
        };
      }
    },
    setIndexingChatPeekHidden: (
      state,
      {
        payload,
      }: PayloadAction<{
        type: IndexingStatus["type"];
        hidden: boolean;
      }>,
    ) => {
      state.indexing.hiddenChatPeekTypes = {
        ...state.indexing.hiddenChatPeekTypes,
        [payload.type]: payload.hidden,
      };
    },
  },
});

export const {
  setContextItemsAtIndex,
  addContextItemsAtIndex,
  setInactive,
  streamUpdate,
  newSession,
  resubmitAtIndex,
  addHighlightedCode,
  setDefaultModel,
  setConfig,
  setConfigError,
  addPromptCompletionPair,
  setTTSActive,
  setActive,
  initNewActiveMessage,
  setMessageAtIndex,
  clearLastResponse,
  consumeMainEditorContent,
  setSelectedProfileId,
  deleteMessage,
  setIsGatheringContext,
  setIsInMultifileEdit,
  updateCurCheckpoint,
  setCurCheckpointIndex,
  resetNextCodeBlockToApplyIndex,
  updateApplyState,
<<<<<<< HEAD
  updateIndexingStatus,
  setIndexingChatPeekHidden,
=======
  abortStream,
>>>>>>> ca782849
} = stateSlice.actions;

export default stateSlice.reducer;<|MERGE_RESOLUTION|>--- conflicted
+++ resolved
@@ -36,15 +36,12 @@
   curCheckpointIndex: number;
   applyStates: ApplyState[];
   nextCodeBlockToApplyIndex: number;
-<<<<<<< HEAD
   indexing: {
     hiddenChatPeekTypes: Record<IndexingStatus["type"], boolean>;
     statuses: Record<string, IndexingStatus>;
   };
-=======
   streamAborter: AbortController;
   isMultifileEdit: boolean;
->>>>>>> ca782849
 };
 
 const initialState: State = {
@@ -76,16 +73,13 @@
   curCheckpointIndex: 0,
   nextCodeBlockToApplyIndex: 0,
   applyStates: [],
-<<<<<<< HEAD
   indexing: {
     statuses: {},
     hiddenChatPeekTypes: {
       docs: false,
     },
   },
-=======
   streamAborter: new AbortController(),
->>>>>>> ca782849
 };
 
 export const stateSlice = createSlice({
@@ -451,12 +445,9 @@
   setCurCheckpointIndex,
   resetNextCodeBlockToApplyIndex,
   updateApplyState,
-<<<<<<< HEAD
   updateIndexingStatus,
   setIndexingChatPeekHidden,
-=======
   abortStream,
->>>>>>> ca782849
 } = stateSlice.actions;
 
 export default stateSlice.reducer;