--- conflicted
+++ resolved
@@ -89,10 +89,7 @@
   onClose: () => void,
   onOpen: () => void,
   inSubmenu: MutableRefObject<string | undefined>,
-<<<<<<< HEAD
   ideMessenger: IIdeMessenger,
-=======
->>>>>>> 3c954dd8
 ) {
   const items = async ({ query }) => {
     if (inSubmenu.current) {
@@ -148,11 +145,7 @@
         action: () => {
           ideMessenger.request(
             "openUrl",
-<<<<<<< HEAD
-            "https://continue.dev/docs/customization/context-providers#built-in-context-providers",
-=======
             "https://docs.continue.dev/customization/context-providers#built-in-context-providers",
->>>>>>> 3c954dd8
           );
         },
         description: "",
