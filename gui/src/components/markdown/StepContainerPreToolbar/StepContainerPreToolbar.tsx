--- conflicted
+++ resolved
@@ -7,6 +7,7 @@
 import { defaultBorderRadius, lightGray, vscEditorBackground } from "../..";
 import { IdeMessengerContext } from "../../../context/IdeMessenger";
 import { useWebviewListener } from "../../../hooks/useWebviewListener";
+import { defaultModelSelector } from "../../../redux/selectors/modelSelectors";
 import { RootState } from "../../../redux/store";
 import { getFontSize } from "../../../util";
 import { childrenToText } from "../utils";
@@ -14,7 +15,6 @@
 import CopyButton from "./CopyButton";
 import FileInfo from "./FileInfo";
 import GeneratingCodeLoader from "./GeneratingCodeLoader";
-import { defaultModelSelector } from "../../../redux/selectors/modelSelectors";
 
 const fadeInAnimation = keyframes`
   from {
@@ -73,14 +73,10 @@
   const isMultifileEdit = useSelector(
     (state: RootState) => state.state.isMultifileEdit,
   );
-<<<<<<< HEAD
   const [isExpanded, setIsExpanded] = useState(
     props.expanded ?? (isMultifileEdit ? false : true),
   );
-=======
   const active = useSelector((state: RootState) => state.state.active);
-  const [isExpanded, setIsExpanded] = useState(isMultifileEdit ? false : true);
->>>>>>> c6f2abd9
   const [codeBlockContent, setCodeBlockContent] = useState("");
   const isChatActive = useSelector((state: RootState) => state.state.active);
 
@@ -190,12 +186,8 @@
             <FileInfo filepath={props.filepath} range={props.range} />
           </div>
         </div>
-<<<<<<< HEAD
-        <div className="flex items-center gap-3">
-=======
 
         <div className="flex items-center gap-3 max-sm:gap-1.5">
->>>>>>> c6f2abd9
           {isGeneratingCodeBlock && (
             <GeneratingCodeLoader
               showLineCount={!isExpanded}
