import { useEffect, useMemo } from "react";
import { Outlet, useLocation, useNavigate } from "react-router-dom";
import styled from "styled-components";
import { CustomScrollbarDiv, defaultBorderRadius } from ".";
import { AuthProvider } from "../context/Auth";
import { useWebviewListener } from "../hooks/useWebviewListener";
import { useAppDispatch, useAppSelector } from "../redux/hooks";
import { focusEdit, setEditStatus } from "../redux/slices/editModeState";
import {
  addCodeToEdit,
  newSession,
  setMode,
  updateApplyState,
} from "../redux/slices/sessionSlice";
import { setDialogMessage, setShowDialog } from "../redux/slices/uiSlice";
import { exitEditMode } from "../redux/thunks";
import { loadLastSession, saveCurrentSession } from "../redux/thunks/session";
import { getFontSize, isMetaEquivalentKeyPressed } from "../util";
import { incrementFreeTrialCount } from "../util/freeTrial";
import { ROUTES } from "../util/navigation";
import AccountDialog from "./AccountDialog";
import TextDialog from "./dialogs";
import Footer from "./Footer";
import { isNewUserOnboarding, useOnboardingCard } from "./OnboardingCard";
import PostHogPageView from "./PosthogPageView";
<<<<<<< HEAD
=======
import AccountDialog from "./AccountDialog";
import { AuthProvider } from "../context/Auth";
import { exitEditMode } from "../redux/thunks";
import { loadLastSession, saveCurrentSession } from "../redux/thunks/session";
import { incrementFreeTrialCount } from "../util/freeTrial";
import OSRContextMenu from "./OSRContextMenu";
>>>>>>> 816badf1

const LayoutTopDiv = styled(CustomScrollbarDiv)`
  height: 100%;
  border-radius: ${defaultBorderRadius};
  position: relative;
  overflow-x: hidden;
`;

const GridDiv = styled.div`
  display: grid;
  grid-template-rows: 1fr auto;
  height: 100vh;
  overflow-x: visible;
`;

const Layout = () => {
  const navigate = useNavigate();
  const location = useLocation();
  const dispatch = useAppDispatch();
  const onboardingCard = useOnboardingCard();
  const { pathname } = useLocation();

  const configError = useAppSelector((state) => state.config.configError);

  const hasFatalErrors = useMemo(() => {
    return configError?.some((error) => error.fatal);
  }, [configError]);

  const dialogMessage = useAppSelector((state) => state.ui.dialogMessage);

  const showDialog = useAppSelector((state) => state.ui.showDialog);

  useWebviewListener(
    "newSession",
    async () => {
      navigate(ROUTES.HOME);
      await dispatch(
        saveCurrentSession({
          openNewSession: true,
          generateTitle: true,
        }),
      );
      dispatch(exitEditMode());
    },
    [],
  );

  useWebviewListener(
    "isContinueInputFocused",
    async () => {
      return false;
    },
    [location.pathname],
    location.pathname === ROUTES.HOME,
  );

  useWebviewListener(
    "focusContinueInputWithNewSession",
    async () => {
      navigate(ROUTES.HOME);
      await dispatch(
        saveCurrentSession({
          openNewSession: true,
          generateTitle: true,
        }),
      );
      dispatch(exitEditMode());
    },
    [location.pathname],
    location.pathname === ROUTES.HOME,
  );

  useWebviewListener(
    "openDialogMessage",
    async (message) => {
      if (message === "account") {
        dispatch(setShowDialog(true));
        dispatch(setDialogMessage(<AccountDialog />));
      }
    },
    [],
  );

  useWebviewListener(
    "addModel",
    async () => {
      navigate("/models");
    },
    [navigate],
  );

  useWebviewListener(
    "viewHistory",
    async () => {
      // Toggle the history page / main page
      if (location.pathname === "/history") {
        navigate("/");
      } else {
        navigate("/history");
      }
    },
    [location, navigate],
  );

  useWebviewListener(
    "navigateTo",
    async (data) => {
      if (data.toggle && location.pathname === data.path) {
        navigate("/");
      } else {
        navigate(data.path);
      }
    },
    [location, navigate],
  );

  useWebviewListener(
    "incrementFtc",
    async () => {
      incrementFreeTrialCount();
    },
    [],
  );

  useWebviewListener(
    "updateApplyState",
    async (state) => {
      // dispatch(
      //   updateCurCheckpoint({
      //     filepath: state.filepath,
      //     content: state.fileContent,
      //   }),
      // );
      dispatch(updateApplyState(state));
    },
    [],
  );

  useWebviewListener(
    "openOnboardingCard",
    async () => {
      onboardingCard.open("Best");
    },
    [],
  );

  useWebviewListener(
    "setupLocalConfig",
    async () => {
      onboardingCard.open("Local");
    },
    [],
  );

  useWebviewListener(
    "focusEdit",
    async () => {
      await dispatch(
        saveCurrentSession({
          openNewSession: false,
          // Because this causes a lag before Edit mode is focused. TODO just have that happen in background
          generateTitle: false,
        }),
      );
      dispatch(newSession());
      dispatch(focusEdit());
      dispatch(setMode("edit"));
    },
    [],
  );

  useWebviewListener(
    "focusEditWithoutClear",
    async () => {
      await dispatch(
        saveCurrentSession({
          openNewSession: true,
          generateTitle: true,
        }),
      );
      dispatch(focusEdit());
      dispatch(setMode("edit"));
    },
    [],
  );

  useWebviewListener(
    "addCodeToEdit",
    async (payload) => {
      dispatch(addCodeToEdit(payload));
    },
    [navigate],
  );

  useWebviewListener(
    "setEditStatus",
    async ({ status, fileAfterEdit }) => {
      dispatch(setEditStatus({ status, fileAfterEdit }));
    },
    [],
  );

  useWebviewListener("exitEditMode", async () => {
    dispatch(
      loadLastSession({
        saveCurrentSession: false,
      }),
    );
    dispatch(exitEditMode());
  });

  useEffect(() => {
    const handleKeyDown = (event: any) => {
      if (isMetaEquivalentKeyPressed(event) && event.code === "KeyC") {
        const selection = window.getSelection()?.toString();
        if (selection) {
          // Copy to clipboard
          setTimeout(() => {
            navigator.clipboard.writeText(selection);
          }, 100);
        }
      }
    };

    window.addEventListener("keydown", handleKeyDown);

    return () => {
      window.removeEventListener("keydown", handleKeyDown);
    };
  }, []);

  useEffect(() => {
    if (
      isNewUserOnboarding() &&
      (location.pathname === "/" || location.pathname === "/index.html")
    ) {
      onboardingCard.open("Quickstart");
    }
  }, [location]);

  return (
    <AuthProvider>
      <LayoutTopDiv>
        <OSRContextMenu />
        <div
          style={{
            scrollbarGutter: "stable both-edges",
            minHeight: "100%",
            display: "grid",
            gridTemplateRows: "1fr auto",
          }}
        >
          <TextDialog
            showDialog={showDialog}
            onEnter={() => {
              dispatch(setShowDialog(false));
            }}
            onClose={() => {
              dispatch(setShowDialog(false));
            }}
            message={dialogMessage}
          />

          <GridDiv className="">
            <PostHogPageView />
            <Outlet />

            {hasFatalErrors && pathname !== ROUTES.CONFIG_ERROR && (
              <div
                className="z-50 cursor-pointer bg-red-600 p-4 text-center text-white"
                role="alert"
                onClick={() => navigate(ROUTES.CONFIG_ERROR)}
              >
                <strong className="font-bold">Error!</strong>{" "}
                <span className="block sm:inline">
                  Could not load config.json
                </span>
                <div className="mt-2 underline">Learn More</div>
              </div>
            )}
            <Footer />
          </GridDiv>
        </div>
        <div
          style={{ fontSize: `${getFontSize() - 4}px` }}
          id="tooltip-portal-div"
        />
      </LayoutTopDiv>
    </AuthProvider>
  );
};

export default Layout;<|MERGE_RESOLUTION|>--- conflicted
+++ resolved
@@ -22,16 +22,8 @@
 import TextDialog from "./dialogs";
 import Footer from "./Footer";
 import { isNewUserOnboarding, useOnboardingCard } from "./OnboardingCard";
+import OSRContextMenu from "./OSRContextMenu";
 import PostHogPageView from "./PosthogPageView";
-<<<<<<< HEAD
-=======
-import AccountDialog from "./AccountDialog";
-import { AuthProvider } from "../context/Auth";
-import { exitEditMode } from "../redux/thunks";
-import { loadLastSession, saveCurrentSession } from "../redux/thunks/session";
-import { incrementFreeTrialCount } from "../util/freeTrial";
-import OSRContextMenu from "./OSRContextMenu";
->>>>>>> 816badf1
 
 const LayoutTopDiv = styled(CustomScrollbarDiv)`
   height: 100%;
